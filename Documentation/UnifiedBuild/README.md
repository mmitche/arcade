--- conflicted
+++ resolved
@@ -2,53 +2,14 @@
 
 Welcome! This directory serves as a location for general information about .NET's "Unified Build" effort, which is another iteration of "Product Construction".
 
-## What is "Product Construction"
+## What is "Product Construction"?
 
-<<<<<<< HEAD
-Product Construction is the general term that Microsoft has used for how .NET is built and shipped from a collection of inter-related repositories and components. Over the lifetime of .NET, we have modified these methods to adapt to changing product needs, improve efficiency, and enable other organizations to build and ship .NET in their own OS distributions. There have been at least 5 major iterations in how we build and ship:
-=======
 Product Construction is the general term that Microsoft has used for how .NET is built and shipped from a collection of inter-related repositories and components. Over the lifetime of .NET, we have modified these methods to adapt to changing product needs, improve efficiency, and enable other organizations to build and ship .NET in their own OS distributions. There have been at least 5 major iterations in how we build and ship:
 
-### **Product Construction v0 (.NET Core 1.0 to .NET Core 2.0)**
-
-Mists of time...
-
-.NET was built using many inter-related repositories. A rudimentary dependency flow system (Maestro Classic) was used to update the relationships between these repositories. When a repository built officially, it uploaded information about the produced packages to the [versions](https://github.com/dotnet/versions) repository. Changes to this repository were monitored by Maestro Classic, which then ran specific Azure DevOps pipelines based on those changed files. Those pipelines then created PRs to consumers of those packages. A build was complete once the set of desired changes to all repositories had propagated along all the dependency flow paths.
-
-This system worked, in a way, but had serious drawbacks. It was very difficult to determine the state of the build. How much had propagated? What was left to do? The dependency flow system lacked any sort of reasonable UX. Historical data was very difficult to find and sift through. The dependency flow mechanics essentially lived within the build logic of the repository and could be broken by changes to the repo. It was very difficult to produce builds with security fixes. All of this led to builds that were slow to produce and prone to errors.
-
-.NET decided to move to a different approach that could produce builds faster and more reliably. Enter Product Construction v1 (informally, this was referred to as "ProdCon").
-
-### **Product Construction v1 (.NET Core 2.1 to .NET Core 2.2)**
-
-Product Construction v1 was an attempt to lower the cost of builds and produce them faster. ProdCon, as it was informally called, produced builds of .NET by sequentially launching the official builds of the "core repositories" of .NET and feeding the outputs of each one into the next. For example, coreclr would build, then ProdCon would feed the packages produced into the corefx build, and so on. The key difference between ProdCon and Product Construction v0's approach is that ProdCon orchestrated the build from the top down, rather than letting repositories orchestrate it from the bottom up. Dependency flow was done without commits to each repo. The orchestration system simply overrode the input package versions of dependent repositories with the outputs of previous legs, and then told the build where to put the outputs.
-
-Again, this system worked, but had serious drawbacks. On one hand, it was easy to determine what the state of a build was. It was easy to deal with security fixes. It produced builds relatively quickly compared to previous systems. On the other hand, it had no way to deal with breaking changes, making it prohibitive for use in early product development phases. Because dependency flow was not implemented with repository commits, building a shipping commit for a repository wouldn't produce the same build that ProdCon created. Reproducing official builds was expensive and required specialized knowledge.
-
-Again, .NET decided to try a different approach (**Product Construction v2**).
-
-### **Source-Build (.NET Core 2.1 - Today)**
-
-In *parallel* to Product Construction v1, .NET began a separate effort to enable Linux distributions to natively include .NET, beginning with RedHat. There are key differences between how Microsoft traditionally builds its products and how Redhat and other organizations build what they include in their distributions. Linux distributions usually require that all software be built from source alone, using other software that has been built from source, on a single machine, disconnected from the internet. No other inputs. This is fundamentally at odds with how .NET's product is constructed; as a set of independent repositories interconnected by binary dependency flow transport mechanisms, with heavy reliance on orchestration and multiple machines even within a single repository build. There are many places within the product build that join together artifacts built on multiple machines.
-
-To enable RedHat and other organizations to build .NET, we began the "Source-Build" effort. Source-Build re-architects the build to produce artifacts required for Linux distributions (typically the .NET SDK) from a single source layout. Each repository in .NET and its external dependencies (e.g. Newtonsoft.Json) are cloned into a flat source layout, along with associated tooling and scripts. The repositories are built and their outputs are fed (on disk) to the next repository. The build logic is tweaked to exclude package references, build targets, projects, etc. that do not contribute to the required artifacts, or would bring in additional additional dependencies that can't be source built.
-
-While source-build does work, it takes significant resources to maintain. There are significant differences between the source-build methodology and Microsoft's .NET build methodology, and these tend to contribute to build breaks.
-
-### **Product Construction v2 (.NET Core 3.0 - Today)**
-
-Because the drawbacks of Product Construction v1 made it unsuitable for day-to-day development and because .NET Core 3.0 was a significantly more complex product than 2.1, .NET decided to move back towards the Product Construction v0 methodology for .NET 3.0 and onward. Essentially, orchestrate the .NET build from the bottom up (repo-repo relationships) instead of the top down. To reduce cost, we decided to rewrite the dependency flow system to enable better UX and flow control and added shared tooling via Arcade to enable consistency across repositories. You can read more about these changes in: [The Evolving Infrastructure of .NET Core](https://devblogs.microsoft.com/dotnet/the-evolving-infrastructure-of-net-core/) and [A Deep Dive into How .NET Builds and Ships
-](https://devblogs.microsoft.com/dotnet/a-deep-dive-into-how-net-builds-and-ships/).
-
-For most cases, Product Construction v2 is a significant improvement over either previous Product Construction systems. The dependency flow system (Maestro++), in particular, is much more flexible, self-service, and easier to understand than previous iterations. Unfortunately, the ease of dependency flow has actually led to a *more* complex build. Because more repositories could participate and introduce new relationships, they did. This strains .NET's ability to build and ship. A single commit in a repository at the base of the dependency flow graph might lead to *dozens* of eventual commits in downstream repositories. Cross-stack changes are still expensive to make. Maintaining source-build in the face of this complexity is harder than ever. Furthermore, the infrastructure required to produce a *full* .NET build (as opposed to a source-built SDK) really only exists within Microsoft's labs, and even Microsoft's own .NET developers struggle to work efficiently. This is a hindrance to the .NET community.
-
-Again, we need a new methodology.
-
-### **Unified Build (Product Construction v3) (.NET 8/9+)**
+## What is Unified Build?
 
 Unified Build for .NET is a combined effort to improve two problematic areas for .NET:
 - **True upstream model** – Partners are efficient and can do the same things we can.
 - **Product build and servicing complexity** – Taming our incredibly complex infrastructure.
 
-Unified Build will eliminate Microsoft's current method of building the full .NET product, replacing it with source-build across all platforms. This will result in only needing to maintain one build system, shared with the community. The product will be built as an aggregate codebase (a monolithic repository), although individual repositories will still be used for day-to-day development. The goal is simplicity and consistency. We believe that this will not only make .NET easier to develop, build, and ship, but it will also enable .NET contributors to be more productive.
->>>>>>> d1c726af
+Unified Build will eliminate Microsoft's current method of building the fulThis will result in only needing to maintain one build system, shared with the community. The product will be built as an aggregate codebase (a monolithic repository), although individual repositories will still be used for day-to-day development. The goal is simplicity and consistency. We believe that this will not only make .NET easier to develop, build, and ship, but it will also enable .NET contributors to be more productive.