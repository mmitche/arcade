--- conflicted
+++ resolved
@@ -13,13 +13,10 @@
     <ImportNuGetBuildTasksPackTargetsFromSdk>false</ImportNuGetBuildTasksPackTargetsFromSdk>
   </PropertyGroup>
 
-<<<<<<< HEAD
-=======
   <!-- We don't want to create this target if the before common targets hook is in use.
        If we are using the hook, then we avoid creation of the target altogether, which is more
        compatible with static graph restores -->
   <Import Project="..\tools\EmptyIsProjectRestoreSupportedTarget.targets" Condition="!$(_BeforeCommonTargetsHookUsed)"/>
->>>>>>> 9c05b6ea
   <Target Name="Restore"/>
   <Target Name="Build"/>
   <Target Name="Test"/>
