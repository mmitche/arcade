parameters:
  runAsPublic: false
  sourceIndexPackageVersion: 1.0.1-20220804.1
  sourceIndexPackageSource: https://pkgs.dev.azure.com/dnceng/public/_packaging/dotnet-tools/nuget/v3/index.json
  sourceIndexBuildCommand: powershell -NoLogo -NoProfile -ExecutionPolicy Bypass -Command "eng/common/build.ps1 -restore -build -binarylog -ci"
  preSteps: []
  binlogPath: artifacts/log/Debug/Build.binlog
  condition: ''
  dependsOn: ''
  pool: ''

jobs:
- job: SourceIndexStage1
  dependsOn: ${{ parameters.dependsOn }}
  condition: ${{ parameters.condition }}
  variables:
  - name: SourceIndexPackageVersion
    value: ${{ parameters.sourceIndexPackageVersion }}
  - name: SourceIndexPackageSource
    value: ${{ parameters.sourceIndexPackageSource }}
  - name: BinlogPath
    value: ${{ parameters.binlogPath }}
  - ${{ if and(eq(parameters.runAsPublic, 'false'), ne(variables['System.TeamProject'], 'public'), notin(variables['Build.Reason'], 'PullRequest')) }}:
    - group: source-dot-net stage1 variables

  ${{ if ne(parameters.pool, '') }}:
    pool: ${{ parameters.pool }}
  ${{ if eq(parameters.pool, '') }}:
    pool:
      ${{ if eq(variables['System.TeamProject'], 'public') }}:
<<<<<<< HEAD
        name: NetCore-Public
=======
        name: NetCore-Svc-Public
>>>>>>> 720af493
        demands: ImageOverride -equals windows.vs2019.amd64.open
      ${{ if eq(variables['System.TeamProject'], 'internal') }}:
        name: NetCore1ESPool-Svc-Internal
        demands: ImageOverride -equals windows.vs2019.amd64

  steps:
  - ${{ each preStep in parameters.preSteps }}:
    - ${{ preStep }}

  - task: UseDotNet@2
    displayName: Use .NET Core sdk 3.1
    inputs:
      packageType: sdk
      version: 3.1.x
      installationPath: $(Agent.TempDirectory)/dotnet
      workingDirectory: $(Agent.TempDirectory)

  - script: |
      $(Agent.TempDirectory)/dotnet/dotnet tool install BinLogToSln --version $(SourceIndexPackageVersion) --add-source $(SourceIndexPackageSource) --tool-path $(Agent.TempDirectory)/.source-index/tools
      $(Agent.TempDirectory)/dotnet/dotnet tool install UploadIndexStage1 --version $(SourceIndexPackageVersion) --add-source $(SourceIndexPackageSource) --tool-path $(Agent.TempDirectory)/.source-index/tools
    displayName: Download Tools
    # Set working directory to temp directory so 'dotnet' doesn't try to use global.json and use the repo's sdk.
    workingDirectory: $(Agent.TempDirectory)

  - script: ${{ parameters.sourceIndexBuildCommand }}
    displayName: Build Repository

  - script: $(Agent.TempDirectory)/.source-index/tools/BinLogToSln -i $(BinlogPath) -r $(Build.SourcesDirectory) -n $(Build.Repository.Name) -o .source-index/stage1output
    displayName: Process Binlog into indexable sln

  - ${{ if and(eq(parameters.runAsPublic, 'false'), ne(variables['System.TeamProject'], 'public'), notin(variables['Build.Reason'], 'PullRequest')) }}:
    - script: $(Agent.TempDirectory)/.source-index/tools/UploadIndexStage1 -i .source-index/stage1output -n $(Build.Repository.Name)
      displayName: Upload stage1 artifacts to source index
      env:
        BLOB_CONTAINER_URL: $(source-dot-net-stage1-blob-container-url)<|MERGE_RESOLUTION|>--- conflicted
+++ resolved
@@ -28,11 +28,7 @@
   ${{ if eq(parameters.pool, '') }}:
     pool:
       ${{ if eq(variables['System.TeamProject'], 'public') }}:
-<<<<<<< HEAD
         name: NetCore-Public
-=======
-        name: NetCore-Svc-Public
->>>>>>> 720af493
         demands: ImageOverride -equals windows.vs2019.amd64.open
       ${{ if eq(variables['System.TeamProject'], 'internal') }}:
         name: NetCore1ESPool-Svc-Internal
